--- conflicted
+++ resolved
@@ -317,29 +317,29 @@
 
       const gitFilteredEntries = fileFilteringOptions.respectGitIgnore
         ? fileDiscovery
-            .filterFiles(
-              entries.map((p) => path.relative(this.config.getTargetDir(), p)),
-              {
-                respectGitIgnore: true,
-                respectGeminiIgnore: false,
-              },
-            )
-            .map((p) => path.resolve(this.config.getTargetDir(), p))
+          .filterFiles(
+            entries.map((p) => path.relative(this.config.getTargetDir(), p)),
+            {
+              respectGitIgnore: true,
+              respectGeminiIgnore: false,
+            },
+          )
+          .map((p) => path.resolve(this.config.getTargetDir(), p))
         : entries;
 
       // Apply gemini ignore filtering if enabled
       const finalFilteredEntries = fileFilteringOptions.respectGeminiIgnore
         ? fileDiscovery
-            .filterFiles(
-              gitFilteredEntries.map((p) =>
-                path.relative(this.config.getTargetDir(), p),
-              ),
-              {
-                respectGitIgnore: false,
-                respectGeminiIgnore: true,
-              },
-            )
-            .map((p) => path.resolve(this.config.getTargetDir(), p))
+          .filterFiles(
+            gitFilteredEntries.map((p) =>
+              path.relative(this.config.getTargetDir(), p),
+            ),
+            {
+              respectGitIgnore: false,
+              respectGeminiIgnore: true,
+            },
+          )
+          .map((p) => path.resolve(this.config.getTargetDir(), p))
         : gitFilteredEntries;
 
       let gitIgnoredCount = 0;
@@ -429,14 +429,10 @@
       // Use processSingleFileContent for all file types now
       const fileReadResult = await processSingleFileContent(
         filePath,
-<<<<<<< HEAD
-        toolBaseDir,
+        this.config.getTargetDir(),
         undefined,
         undefined,
         this.config.getEncodingSettings(),
-=======
-        this.config.getTargetDir(),
->>>>>>> 7a982160
       );
 
       if (fileReadResult.error) {
