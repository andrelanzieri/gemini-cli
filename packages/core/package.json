--- conflicted
+++ resolved
@@ -36,11 +36,8 @@
     "glob": "^10.4.5",
     "google-auth-library": "^9.11.0",
     "html-to-text": "^9.0.5",
-<<<<<<< HEAD
     "iconv-lite": "^0.6.3",
-=======
     "https-proxy-agent": "^7.0.6",
->>>>>>> 7a982160
     "ignore": "^7.0.0",
     "micromatch": "^4.0.8",
     "open": "^10.1.2",
